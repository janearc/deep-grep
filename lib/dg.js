/**
 * @file deep grep
 * @author Jane Arc <jane@cpan.org>
 *
 *  @overview if you're like me, you like data structures and you don't mind
 *  them being nested to various levels and of various types.
 *
 *  sometimes, though, when you want something deep in one of these
 *  structures, it can be a pain in the ass to ask it for something deeply-
 *  nested.
 *
 *  sometimes you just want the things and you don't want to have
 *  to describe your data structure or nested object methods in excruciating
 *  detail to go and find them.
 *
 *  also i get sick of the amount of nested scoping node does, and this
 *  allows me to abstract some of that away into a lib.
 *
 *  @example
 *    var haystack = [ foo, [ bar, baz, [ bletch, [ qip ] ] ] ];
 *    var needles  = dg.deeply( haystack, function (t) {
 *      if (t == qip) { return true }
 *    } );
 */

'use strict';

/**
 * @description Perform a search through an arbitrarily-nested/complex data structure.
 *
 * @param {Array} deep the "target" list to search through; may be nested/contain complex data
 * @param {Function|RegExp} test a function or regular expression to evaluate items in list
 * @param {Object} parameters various configuration options for the operation
 * @param {Boolean} parameters.check-object-methods evalute object method return values
 * @param {Boolean} parameters.object-method-arguments parameters to pass object methods
 * @param {Boolean} parameters.check-keys check object keys
 * @param {Boolean} parameters.check-values check object values
 * @param {Boolean} parameters.return-hash-tuples return tuples instead of keys or values
 * @param {Boolean} parameters.return-promise return a promise to the results instead of a list.
 * @param {Object} session for concurrency, a session object may be supplied
 *
 * @returns {Array|Promise} an promised array of objects with the requested fields/members.
 *
 * @example
 *   // finding a user in a big list of users
 *   //
 *   var user = dg.deeply( list_with_nested_hashes, function (t) {
 *     if (t == username) { return true }
 *   }, { 'return-hash-tuples': true, 'check-keys': true, 'check-values': false } )
 *
 */
function deeply (deep, test, parameters, session) { // {{{
	var xact;

	// Attempt to discern whether we are running multiple deeply() sessions,
	// if we are, check to see that we have a session object. If not, create
	// a new session transparently to the caller.
	//
	if (session) {
		xact = session;
	}
	else {
		xact = singlesession();
		if (!xact) {
			return logwrap.error( 'Please provide a session object if you are going to run multiple deeply() sessions.' );
		}
	}

	var g = heap.sessions[ xact.serial ];

	for (; function (t) {
		if (g.deep.length > 0) {

			// Indicate we have made a first pass through deep
			//
			g.fresh = false;

			var element = g.deep.shift();
			logwrap.debug( 'Shifted sdeep, '.concat( g.deep.length, ' elements remain.' ) );

			// Handle arrays, break if this is something to explode and handle
			// later.
			//
			if (arrayhandler( element, xact )) { return true }

			// Inspect hashlike elements
			//
			if ((typeof element == 'object') && (Object.keys( element ).length > 0)) {
				// Looks like it's a hashlike thingie. Check our parameters, behave
				// accordingly.
				//
				Object.keys( element ).forEach( function (key) {
					var matched = false;
					var match   = undefined;
					if (parameters['check-keys']) {
						if (testwrapper(test, key)) {
							matched = true;
							match   = key;
						}
					}
					if (parameters['check-values']) {
						if (testwrapper(test, element[key])) {
							matched = true;
							match   = element[key];
						}
					}
					if (matched == true) {
						if (parameters['return-hash-tuples']) {
							match = element;
						}
						logwrap.debug( 'Found a hashlike match.' );
						g.results.push( match );
					}
					else {
						logwrap.debug( 'Discarded a hashlike match.' );
					}
				} );
			}

			if (testwrapper(test, element)) {
				logwrap.debug( 'Test accepted ' , element );
				g.results.push( element )
			}
			else {
				logwrap.debug( 'Test rejected ' , element );
			}
		}
		else {
			if (g.fresh == true) {
				// g.deep is fresh, let's add some values to it
				//
				g.deep.push( deep );
				return true;
			}
			else {
				// g.deep.length is false because it's exhausted
				//
				logwrap.debug( 'Finished deeply().' );
				xit.end( xact );
				delete heap.sessions[ xact.serial ];
				return false;
			}
		}
		return true;
	}( test ); ) { } // for

	return g.results;
} // }}}

/**
 * @description Flatten the nested elements of a list into a single scope
 *
 * @param {Array} deep the "target" list to flatten; may be nested/contain complex data
 *
 * @returns {Array} a "flattened" array containing the elements in deep
 */
function flatten (list, behavior) { // {{{
	var flat  = [ ]
		, local = list;

	// Rather than recurse through ourselves over and over, we are going to
	// invoke 'for' here in a possibly-rude way, basically as a 'while' with
	// a break, and just explode everything in list that is also a list back
	// onto the stack (local), and continue to walk it until it is extinguished.
	//
	for (; local.length; ) {
		var element = local.shift();

		// So reference the 'complex data' documentation here:
		//
		//   https://github.com/janearc/deep-grep/blob/master/README.md#usage
		//
		// the 'behavior' hash, above, will determine what we actually do
		// during the flatten operation. For the moment (<= 0.0.2), it is unused
		// and lists are assumed.
		//

		// This is very suspicious but when I change it to typeof, it breaks, and
		// I CBA to figure out what is wrong with it right now.
		//
		if ( Object.prototype.toString.call( element ).substr(8, 5) === 'Array' ) {
			element.forEach( function (subelement) { local.push( subelement ) } );
		}
		else {
			flat.push( element );
		}
	}

	return flat;

} // }}}

/**
 * @description Return the unique elements of a (optionally nested) list
 *
 * @param {Array} deep the "target" list; may be nested/contain complex data
 *
 * @returns {Array} a list of the unique elements in deep
 */
function unique (list) { // {{{
	var flist  = flatten( list )
		, utable = { }
	
	flist.forEach( function (k) { if (utable[k]) { utable[k]++ } else { utable[k] = 1 } } );

	return Object.keys( utable );
} // }}}

// Perform a synchronous (no-promise, blocking) grep
//
function sync (list, expression) { // {{{
	var retval = [ ];
	if ((typeof expression) == 'object') {
		// Looks like they sent us an object. Verify it has test()
		//
		if (expression.test && ((typeof expression.test) == 'function')) {
			// We allow them to send us any object that can test. We call this
			// polymorphism. It's a good thing.
			//
			retval = list.filter( function (t) {
				// Without the wrapper above, we get:
				//
				//   TypeError: Method RegExp.prototype.test called on incompatible receiver undefined
				//
				// which is .. it seems to be an error in their library. There's
				// implicit coercion to strings with the passed function wrapper
				//
				return expression.test(t);
			} );
			return retval;
		}
	}
	else if ((typeof expression) == 'function') {
		retval = list.filter( expression );
		return retval;
	}
	else {
		return logwrap.error( 'Unclear what '.concat( expression, ' is.' ) );
	}
} // }}}

// Perform an asynchronous (promise, but probably still blocking) grep
//
function async (list, expression, callback) { // {{{
	var q        = require('q')
		, deferred = q.defer()
		, retval   = [ ];

	if ((typeof expression) == 'object') {
		// Looks like they sent us an object. Verify it has exec()
		//
		if (expression.test && ((typeof expression.test) == 'function')) {
			return q.all( function () {
				retval = list.filter( expression.test )
				deferred.resolve( retval );
				return deferred.promise;
			} ).then( function (results) {
				return results;
			} );
		}
	}
	else if (typeof expression === 'function') {
		return q.all( function () {
			retval = list.filter( expression );
			deferred.resolve( retval );
			return deferred.promise;
		} ).then( function (results) {
			return callback( results );
		} );
	}
	else {
		return logwrap.error( 'Unclear what '.concat( expression, ' is.' ) );
	}
} // }}}

// Just figure out whether test exists in list
//
function list_in (list, test) { // {{{
	var yes = false;

	list.forEach( function (t) {
		if (t == test) {
			yes = true;
		}
	} )

	return yes;
} // }}}

// Return all the values of list that are also in test_list ('intersection')
// It's not really super complicated but it is a nice idiom to have a shorthand
// for.
//
function all_in (list, test_list) { // {{{
	var results = [ ];
	list.forEach( function (record) {
		sync( test_list, function (t) { if (t == record) { return true } } )
			.forEach( function (r) { results.push( r ) } )
	} );
	return results;
} // }}}

/**
 * @description Coalesce two objects into one
 *
 * @param {Object} from keys/values to read "from" into the coalesce
 * @param {Object} to the "target" object to coalesce into
 * @param {Object} parameters
 * @param {Boolean} paramaters.return-clone return a cloned object rather than operating on 'to'
 * @param {Array} paramaters.keys the list of keys to operate on (optional)
 *
 * @returns {Object} the coalesced object
 *
 * @example
 *   var coalesced = dg.coalesce(
 *     from, to,
 *       {
 *          keys: ['key1', 'key2'],
 *          'return-clone': true
 *       }
 *    )
 */
function coalesce_object (from, to, parameters) { // {{{
	var target;
	if (parameters['return-clone']) {
		target = clone( to );
	}
	else {
		target = to;
	}
	if (parameters.keys && parameters.keys.length) {
		parameters.keys.forEach( function (key) {
			target[key] = from[key]
		} )
	}
	else {
		Object.keys( from ).forEach( function (key) {
			target[key] = from[key];
		})
	}
	return target;
} // }}}

module.exports = {
	'in'       : list_in, // 'in' is a reserved word, kids
	'all_in'   : all_in,
	'async'    : async,
	'sync'     : sync,
	'deeply'   : deeply,
	'unique'   : unique,
	'flatten'  : flatten,

	'clone'    : clone,
	'extend'   : extend,

	'coalesce'        : coalesce_object,
	'coalesce_object' : coalesce_object
}


// NOTHING BELOW THIS LINE EXPORTED
//

function arrayhandler (a, xact) { // {{{
	// This is suspicious but I don't remember why I did it.
	//
	if ( Object.prototype.toString.call( a ).substr(8, 5) === 'Array' ) {
		// Explode arrays
		//
		logwrap.debug( 'Encountered array, pushing '.concat( a.length, ' elements onto stack.' ) );
		a.forEach( function (subelement) { heap.sessions[ xact.serial ].deep.push( subelement ) } );
		return true;
	}
} // }}}

// This is stolen/paraphrased from io.js
//
function extend (origin, add) { // {{{
	// Don't do anything if add isn't an object
	//
	if (!add || (typeof add != 'object')) {
		return origin;
	}

	Object.keys( add ).forEach( function (key) {
		origin[key] = add[key]
	} );
	return origin;
} // }}}

// Sugar on top of extend for clones
//
function clone (thing) { // {{{
	return extend( {}, thing );
} // }}}

function testwrapper (thing, target) { // {{{
	if (thing.test && ((typeof thing.test) == 'function')) {
		return thing.test( target );
	}
	else if ((typeof thing) == 'function') {
		return thing( target );
	}
	else {
		logwrap.error( 'Failing on confusing object from testwrapper.' );
		return new Error();
	}
} // }}}

function singlesession () { // {{{
	if (Object.keys( heap.sessions ).length == 1) {
		// There's already a session running, go grab it for the user.
		//
		var solo = Object.keys( heap.sessions )[0]
			, xact = xit.get( solo );

		return xact;
	}
	else if (Object.keys( heap.sessions ).length == 0) {
		// Set up a new session for them
		//
		var xact = new xit.xact();

		logwrap.debug( 'New root xid is '.concat( xact.serial ) );

		var sessions = heap.sessions
			, serial   = xact.serial;

		sessions[serial] = { };

		heap.sessions[ xact.serial ].results = [ ]; // the results we will be returning
		heap.sessions[ xact.serial ].deep    = [ ]; // the to-search pile
		heap.sessions[ xact.serial ].fresh   = true // this is a new, fresh, session

		xit.add( xact );

		return xact;
	}
	else if (Object.keys( heap.sessions ).length > 1) {
		// This is not a single-session instance
		//
		return false;
	}
	else {
		// Someone is funning us
		//
		return logwrap.error( 'Inconsistent session status.' );
	}
} // }}}

var log4js = require( 'log4js' ); // {{{

var config = {
	appenders: {
		out: {
<<<<<<< HEAD
			type: 'console',
=======
		type: 'console',
>>>>>>> d3b8ae01
			layout: {
				type: 'pattern',
				pattern: '%d{ABSOLUTE} [%[%5.5p%]] [%12c] - %m',
				tokens: {
					pid: function () { return process.pid; }
				}
			}
		}
	},
	categories: {
		default: {
			appenders: ['out'],
			level: 'debug'
		}
<<<<<<< HEAD
	}
=======
		}
>>>>>>> d3b8ae01
};

log4js.configure(config);

var logger  = log4js.getLogger( 'deep-grep' )
	, logwrap = {
		debug : function (s) {
			if (process.env.DEBUG != undefined) { logger.debug(s) }
		},
		info  : function (s) {
			if (process.env.DEBUG != undefined) { logger.info(s) }
		},
		warn  : function (s) {
			if (process.env.DEBUG != undefined) { logger.warn(s) }
		},
		error : function (s) {
			if (process.env.DEBUG != undefined) { logger.error(s); return new Error(s) }
		},
	};

// }}}

var heap = {
	sessions: { },
};

logwrap.debug( 'Heap initialised.' );

var xit = require( 'xact-id-tiny' );
xit.start();

logwrap.debug( 'Transaction book spun up.' );


// @janearc // jane.arc@pobox.com // vim:tw=80:ts=2:noet<|MERGE_RESOLUTION|>--- conflicted
+++ resolved
@@ -453,11 +453,7 @@
 var config = {
 	appenders: {
 		out: {
-<<<<<<< HEAD
 			type: 'console',
-=======
-		type: 'console',
->>>>>>> d3b8ae01
 			layout: {
 				type: 'pattern',
 				pattern: '%d{ABSOLUTE} [%[%5.5p%]] [%12c] - %m',
@@ -472,11 +468,7 @@
 			appenders: ['out'],
 			level: 'debug'
 		}
-<<<<<<< HEAD
-	}
-=======
-		}
->>>>>>> d3b8ae01
+	}
 };
 
 log4js.configure(config);
